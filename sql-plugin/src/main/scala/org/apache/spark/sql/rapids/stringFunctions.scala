/*
 * Copyright (c) 2019, NVIDIA CORPORATION.
 *
 * Licensed under the Apache License, Version 2.0 (the "License");
 * you may not use this file except in compliance with the License.
 * You may obtain a copy of the License at
 *
 *     http://www.apache.org/licenses/LICENSE-2.0
 *
 * Unless required by applicable law or agreed to in writing, software
 * distributed under the License is distributed on an "AS IS" BASIS,
 * WITHOUT WARRANTIES OR CONDITIONS OF ANY KIND, either express or implied.
 * See the License for the specific language governing permissions and
 * limitations under the License.
 */

package org.apache.spark.sql.rapids

import ai.rapids.cudf.{ColumnVector, Scalar}
import ai.rapids.spark.{GpuBinaryExpression, GpuColumnVector, GpuExpression, GpuLiteral, GpuScalar, GpuTernaryExpression, GpuUnaryExpression}

import org.apache.spark.sql.catalyst.expressions.{ExpectsInputTypes, Expression, ImplicitCastInputTypes, NullIntolerant, Predicate}
import org.apache.spark.sql.types._

abstract class GpuUnaryString2StringExpression extends GpuUnaryExpression with ExpectsInputTypes {
  override def inputTypes: Seq[AbstractDataType] = Seq(StringType)

  override def dataType: DataType = StringType
}

case class GpuUpper(child: Expression) extends GpuUnaryString2StringExpression {

  override def toString: String = s"upper($child)"

  override def doColumnar(input: GpuColumnVector): GpuColumnVector =
    GpuColumnVector.from(input.getBase.upper())
}

case class GpuLower(child: Expression) extends GpuUnaryString2StringExpression {

  override def toString: String = s"lower($child)"

  override def doColumnar(input: GpuColumnVector): GpuColumnVector =
    GpuColumnVector.from(input.getBase.lower())
}

case class GpuStringLocate(substr: Expression, col: Expression, start: Expression)
  extends GpuTernaryExpression with ImplicitCastInputTypes {

  override def dataType: DataType = IntegerType
  override def inputTypes: Seq[DataType] = Seq(StringType, StringType, IntegerType)
  override def children: Seq[Expression] = Seq(substr, col, start)

  def this(substr: Expression, col: Expression) = {
    this(substr, col, GpuLiteral(1, IntegerType))
  }

  override def doColumnar(val0: GpuColumnVector, val1: GpuColumnVector, val2: GpuColumnVector): GpuColumnVector =
    throw new UnsupportedOperationException(s"Cannot columnar evaluate expression: $this")
  override def doColumnar(val0: Scalar, val1: GpuColumnVector, val2: GpuColumnVector): GpuColumnVector =
    throw new UnsupportedOperationException(s"Cannot columnar evaluate expression: $this")
  override def doColumnar(val0: Scalar, val1: Scalar, val2: GpuColumnVector): GpuColumnVector =
    throw new UnsupportedOperationException(s"Cannot columnar evaluate expression: $this")
  override def doColumnar(val0: Scalar, val1: GpuColumnVector, val2: Scalar): GpuColumnVector = {
    if (!val2.isValid()) {
      val zeroScalar = GpuScalar.from(0, IntegerType)
      try {
        GpuColumnVector.from(zeroScalar, val1.getRowCount().toInt)
      } finally {
        zeroScalar.close()
      }
    } else if (!val0.isValid()) { //if null substring // or null column? <-- needs to be looked for/tested
      val nullScalar = GpuScalar.from(null, IntegerType)
      try {
        GpuColumnVector.from(nullScalar, val1.getRowCount().toInt)
      } finally {
        nullScalar.close()
      }
    } else if (val2.getInt() < 1 || val0.getJavaString().isEmpty()) {
      val isNotNullColumn = val1.getBase.isNotNull()
      try {
        val nullScalar = GpuScalar.from(null, IntegerType)
        try {
          if (val2.getInt() >= 1) {
            val sv1 = GpuScalar.from(1, IntegerType)
            try {
              GpuColumnVector.from(isNotNullColumn.ifElse(sv1, nullScalar))
            } finally {
              sv1.close()
            }
          } else {
            val sv0 = GpuScalar.from(0, IntegerType)
            try {
              GpuColumnVector.from(isNotNullColumn.ifElse(sv0, nullScalar))
            } finally {
              sv0.close()
            }
          }
        } finally {
          nullScalar.close()
        }
      } finally {
        isNotNullColumn.close()
      }
    } else {
      val skewedResult = val1.getBase.stringLocate(val0, val2.getInt() - 1, -1)
      try {
        val sv1 = GpuScalar.from(1, IntegerType)
        try {
          GpuColumnVector.from(skewedResult.add(sv1))
        } finally {
          sv1.close()
        }
      } finally {
        skewedResult.close()
      }
    }
  }
  override def doColumnar(val0: GpuColumnVector, val1: Scalar, val2: GpuColumnVector): GpuColumnVector =
    throw new UnsupportedOperationException(s"Cannot columnar evaluate expression: $this")
  override def doColumnar(val0: GpuColumnVector, val1: Scalar, val2: Scalar): GpuColumnVector =
    throw new UnsupportedOperationException(s"Cannot columnar evaluate expression: $this")
  override def doColumnar(val0: GpuColumnVector, val1: GpuColumnVector, val2: Scalar): GpuColumnVector =
    throw new UnsupportedOperationException(s"Cannot columnar evaluate expression: $this")
}

case class GpuStartsWith(left: GpuExpression, right: GpuExpression)
  extends GpuBinaryExpression with Predicate with ImplicitCastInputTypes with NullIntolerant {

  override def inputTypes: Seq[DataType] = Seq(StringType)

  override def sql: String = {
    val inputSQL = left.sql
    val listSQL = right.sql.toString
    s"($inputSQL STARTSWITH ($listSQL))"
  }

  override def toString: String = s"gpustartswith($left, $right)"

  def doColumnar(lhs: GpuColumnVector, rhs: Scalar): GpuColumnVector = {
    if (rhs.getJavaString.isEmpty) {
      val boolScalar = Scalar.fromBool(true)
      try {
        GpuColumnVector.from(ColumnVector.fromScalar(boolScalar, lhs.getRowCount.toInt))
      } finally {
        boolScalar.close()
      }
    } else {
      GpuColumnVector.from(lhs.getBase.startsWith(rhs))
    }
  }

  override def doColumnar(lhs: GpuColumnVector,
    rhs: GpuColumnVector): GpuColumnVector = throw new IllegalStateException("Really should not be here, " +
    "Cannot have two column vectors as input in StartsWith")

  override def doColumnar(lhs: Scalar,
    rhs: GpuColumnVector): GpuColumnVector = throw new IllegalStateException("Really should not be here," +
    "Cannot have a scalar as left side operand in StartsWith")
}

case class GpuEndsWith(left: GpuExpression, right: GpuExpression)
  extends GpuBinaryExpression with Predicate with ImplicitCastInputTypes with NullIntolerant {

  override def inputTypes: Seq[DataType] = Seq(StringType)

  override def sql: String = {
    val inputSQL = left.sql
    val listSQL = right.sql.toString
    s"($inputSQL ENDSWITH ($listSQL))"
  }

  override def toString: String = s"gpuendswith($left, $right)"

  def doColumnar(lhs: GpuColumnVector, rhs: Scalar): GpuColumnVector = {
    if (rhs.getJavaString.isEmpty) {
      val boolScalar = Scalar.fromBool(true)
      try {
        GpuColumnVector.from(ColumnVector.fromScalar(boolScalar, lhs.getRowCount.toInt))
      } finally {
        boolScalar.close()
      }
    } else {
      GpuColumnVector.from(lhs.getBase.endsWith(rhs))
    }
  }

  override def doColumnar(lhs: GpuColumnVector,
    rhs: GpuColumnVector): GpuColumnVector = throw new IllegalStateException("Really should not be here, " +
    "Cannot have two column vectors as input in EndsWith")

  override def doColumnar(lhs: Scalar,
    rhs: GpuColumnVector): GpuColumnVector = throw new IllegalStateException("Really should not be here, " +
    "Cannot have a scalar as left side operand in EndsWith")
}

case class GpuContains(left: GpuExpression, right: GpuExpression) extends GpuBinaryExpression
  with Predicate with ImplicitCastInputTypes with NullIntolerant {

  override def inputTypes: Seq[DataType] = Seq(StringType)

  override def sql: String = {
    val inputSQL = left.sql
    val listSQL = right.sql.toString
    s"($inputSQL CONTAINS ($listSQL))"
  }

  override def toString: String = s"gpucontains($left, $right)"

  def doColumnar(lhs: GpuColumnVector, rhs: Scalar): GpuColumnVector = {
    if (rhs.getJavaString.isEmpty) {
      val boolScalar = Scalar.fromBool(true)
      try {
        GpuColumnVector.from(ColumnVector.fromScalar(boolScalar, lhs.getRowCount.toInt))
      } finally {
        boolScalar.close()
      }
    } else {
      GpuColumnVector.from(lhs.getBase.stringContains(rhs))
    }
  }

  override def doColumnar(lhs: GpuColumnVector,
    rhs: GpuColumnVector): GpuColumnVector = throw new IllegalStateException("Really should not be here, " +
    "Cannot have two column vectors as input in Contains")

  override def doColumnar(lhs: Scalar,
    rhs: GpuColumnVector): GpuColumnVector = throw new IllegalStateException("Really should not be here," +
    "Cannot have a scalar as left side operand in Contains")
}

case class GpuSubString(str: Expression, pos: Expression, len: Expression)
  extends GpuTernaryExpression with ImplicitCastInputTypes with NullIntolerant {

  override def dataType: DataType = str.dataType

  override def inputTypes: Seq[AbstractDataType] =
    Seq(TypeCollection(StringType, BinaryType), IntegerType, IntegerType)

  override def children: Seq[Expression] = Seq(str, pos, len)

  def this(str: Expression, pos: Expression) = {
    this(str, pos, GpuLiteral(Integer.MAX_VALUE, IntegerType))
  }

  override def doColumnar(val0: GpuColumnVector, val1: GpuColumnVector, val2: GpuColumnVector)
  : GpuColumnVector = throw new UnsupportedOperationException(s"Cannot columnar evaluate expression: $this")

  override def doColumnar(val0: Scalar, val1: GpuColumnVector, val2: GpuColumnVector)
  : GpuColumnVector = throw new UnsupportedOperationException(s"Cannot columnar evaluate expression: $this")

  override def doColumnar(val0: Scalar, val1: Scalar, val2: GpuColumnVector): GpuColumnVector =
    throw new UnsupportedOperationException(s"Cannot columnar evaluate expression: $this")

  override def doColumnar(val0: Scalar, val1: GpuColumnVector, val2: Scalar): GpuColumnVector =
    throw new UnsupportedOperationException(s"Cannot columnar evaluate expression: $this")

  override def doColumnar(val0: GpuColumnVector, val1: Scalar, val2: GpuColumnVector)
  : GpuColumnVector = throw new UnsupportedOperationException(s"Cannot columnar evaluate expression: $this")

  override def doColumnar(column: GpuColumnVector, position: Scalar, length: Scalar): GpuColumnVector = {
    val substringPos = position.getInt
    val substringLen = length.getInt
    if (substringLen < 0) { // Spark returns empty string if length is negative
      GpuColumnVector.from(column.getBase.substring(0, 0))
    } else if (substringPos >= 0) { // If position is non negative
      if (substringPos == 0) {  // calculate substring from first character to length
        GpuColumnVector.from(column.getBase.substring(substringPos, substringLen))
      } else { // calculate substring from position to length
        GpuColumnVector.from(column.getBase.substring(substringPos - 1, substringPos + substringLen - 1))
      }
    } else { // If position is negative, evaluate from end.
      GpuColumnVector.from(column.getBase.substring(substringPos, Integer.MAX_VALUE))
    }
  }

  override def doColumnar(val0: GpuColumnVector, val1: GpuColumnVector, val2: Scalar)
  : GpuColumnVector = throw new UnsupportedOperationException(s"Cannot columnar evaluate expression: $this")
}

<<<<<<< HEAD
case class GpuStringReplace(srcExpr: GpuExpression, searchExpr: GpuExpression, replaceExpr: GpuExpression)
    extends GpuTernaryExpression with ImplicitCastInputTypes {

  override def dataType: DataType = srcExpr.dataType

  override def inputTypes: Seq[DataType] = Seq(StringType, StringType, StringType)

  override def children: Seq[Expression] = Seq(srcExpr, searchExpr, replaceExpr)

  def this(srcExpr: GpuExpression, searchExpr: GpuExpression) = {
    this(srcExpr, searchExpr, GpuLiteral("", StringType))
  }

  override def doColumnar(strExpr: GpuColumnVector, searchExpr: GpuColumnVector, replaceExpr: GpuColumnVector)
  : GpuColumnVector = throw new UnsupportedOperationException(s"Cannot columnar evaluate expression: $this")

  override def doColumnar(strExpr: Scalar, searchExpr: GpuColumnVector, replaceExpr: GpuColumnVector)
  : GpuColumnVector = throw new UnsupportedOperationException(s"Cannot columnar evaluate expression: $this")

  override def doColumnar(strExpr: Scalar, searchExpr: Scalar, replaceExpr: GpuColumnVector): GpuColumnVector =
    throw new UnsupportedOperationException(s"Cannot columnar evaluate expression: $this")

  override def doColumnar(strExpr: Scalar, searchExpr: GpuColumnVector, replaceExpr: Scalar): GpuColumnVector =
    throw new UnsupportedOperationException(s"Cannot columnar evaluate expression: $this")

  override def doColumnar(strExpr: GpuColumnVector, searchExpr: Scalar, replaceExpr: GpuColumnVector)
  : GpuColumnVector = throw new UnsupportedOperationException(s"Cannot columnar evaluate expression: $this")

  override def doColumnar(strExpr: GpuColumnVector, searchExpr: Scalar, replaceExpr: Scalar) : GpuColumnVector = {
    if (searchExpr.getJavaString.isEmpty) { // Return original string if search string is empty
      GpuColumnVector.from(strExpr.getBase.asStrings())
    } else {
      GpuColumnVector.from(strExpr.getBase.stringReplace(searchExpr, replaceExpr))
    }
  }

  override def doColumnar(strExpr: GpuColumnVector, searchExpr: GpuColumnVector, replaceExpr: Scalar)
  : GpuColumnVector = throw new UnsupportedOperationException(s"Cannot columnar evaluate expression: $this")

=======

case class GpuLike(left: GpuExpression, right: GpuExpression, escapeChar: Char)
  extends GpuBinaryExpression with ImplicitCastInputTypes with NullIntolerant  {

  def this(left: GpuExpression, right: GpuExpression) = this(left, right, '\\')

  override def toString: String = escapeChar match {
    case '\\' => s"$left gpulike $right"
    case c => s"$left gpulike $right ESCAPE '$c'"
  }

  override def doColumnar(lhs: GpuColumnVector,
    rhs: GpuColumnVector): GpuColumnVector = throw new IllegalStateException("Really should not be here, " +
    "Cannot have two column vectors as input in Like")

  override def doColumnar(lhs: Scalar,
    rhs: GpuColumnVector): GpuColumnVector = throw new IllegalStateException("Really should not be here, " +
    "Cannot have a scalar as left side operand in Like")

  override def doColumnar(lhs: GpuColumnVector, rhs: Scalar): GpuColumnVector = {
    val regexStr = escapeLikeRegex(rhs.getJavaString, escapeChar)
    GpuColumnVector.from(lhs.getBase.matchesRe(regexStr))
  }

  override def inputTypes: Seq[AbstractDataType] = Seq(StringType, StringType)

  override def dataType: DataType = BooleanType
  /**
    * Validate and convert SQL 'like' pattern to a cuDF regular expression.
    *
    * Underscores (_) are converted to '.' including newlines and percent signs (%)
    * are converted to '.*' including newlines, other characters are quoted literally or escaped.
    * An invalid pattern will throw an [[IllegalArgumentException]].
    *
    * @param pattern the SQL pattern to convert
    * @param escapeChar the escape string contains one character.
    * @return the equivalent cuDF regular expression of the pattern
    */
  def escapeLikeRegex(pattern: String, escapeChar: Char): String = {
    val in = pattern.toIterator
    val out = new StringBuilder()

    val escapeForCudf = Seq('[', '^', '$', '.', '|', '?', '*','+', '(', ')', '\\', '{', '}')
    def fail(message: String) = throw new IllegalArgumentException(
      s"the pattern '$pattern' is invalid, $message")

    def cudfQuote(c: Character): String = c match {
      case chr if escapeForCudf.contains(chr) => "\\" + chr
      case chr => Character.toString(chr)
    }

    while (in.hasNext) {
      in.next match {
        case c1 if c1 == escapeChar && in.hasNext =>
          val c = in.next
          c match {
            case '_' | '%' => out ++= cudfQuote(c)
            // special case for cudf
            case c if c == escapeChar => out ++= cudfQuote(c)
            case _ => fail(s"the escape character is not allowed to precede '$c'")
          }
        case c if c == escapeChar => fail("it is not allowed to end with the escape character")
        case '_' => out ++= "(.|\n)"
        case '%' => out ++= "(.|\n)*"
        case c => out ++= cudfQuote(c)
      }
    }
    out.result() + "\\Z" // makes this match for cuDF expected format for `matchesRe`
  }
>>>>>>> 925a790e
}<|MERGE_RESOLUTION|>--- conflicted
+++ resolved
@@ -278,7 +278,6 @@
   : GpuColumnVector = throw new UnsupportedOperationException(s"Cannot columnar evaluate expression: $this")
 }
 
-<<<<<<< HEAD
 case class GpuStringReplace(srcExpr: GpuExpression, searchExpr: GpuExpression, replaceExpr: GpuExpression)
     extends GpuTernaryExpression with ImplicitCastInputTypes {
 
@@ -317,8 +316,7 @@
 
   override def doColumnar(strExpr: GpuColumnVector, searchExpr: GpuColumnVector, replaceExpr: Scalar)
   : GpuColumnVector = throw new UnsupportedOperationException(s"Cannot columnar evaluate expression: $this")
-
-=======
+}
 
 case class GpuLike(left: GpuExpression, right: GpuExpression, escapeChar: Char)
   extends GpuBinaryExpression with ImplicitCastInputTypes with NullIntolerant  {
@@ -388,5 +386,4 @@
     }
     out.result() + "\\Z" // makes this match for cuDF expected format for `matchesRe`
   }
->>>>>>> 925a790e
 }