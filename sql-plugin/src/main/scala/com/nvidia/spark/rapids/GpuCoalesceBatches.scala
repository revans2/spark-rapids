/*
 * Copyright (c) 2019-2021, NVIDIA CORPORATION.
 *
 * Licensed under the Apache License, Version 2.0 (the "License");
 * you may not use this file except in compliance with the License.
 * You may obtain a copy of the License at
 *
 *     http://www.apache.org/licenses/LICENSE-2.0
 *
 * Unless required by applicable law or agreed to in writing, software
 * distributed under the License is distributed on an "AS IS" BASIS,
 * WITHOUT WARRANTIES OR CONDITIONS OF ANY KIND, either express or implied.
 * See the License for the specific language governing permissions and
 * limitations under the License.
 */

package com.nvidia.spark.rapids

import scala.collection.mutable.ArrayBuffer

import ai.rapids.cudf.{Cuda, NvtxColor, Table}
import com.nvidia.spark.rapids.RapidsPluginImplicits._
import com.nvidia.spark.rapids.shims.v2.{ShimExpression, ShimUnaryExecNode}

import org.apache.spark.TaskContext
import org.apache.spark.internal.Logging
import org.apache.spark.rdd.RDD
import org.apache.spark.sql.catalyst.InternalRow
import org.apache.spark.sql.catalyst.expressions.{Attribute, Expression, SortOrder}
import org.apache.spark.sql.catalyst.plans.physical.Partitioning
import org.apache.spark.sql.execution.SparkPlan
import org.apache.spark.sql.types.{DataType, NullType, StructType}
import org.apache.spark.sql.vectorized.ColumnarBatch

/**
 * Consumes an Iterator of ColumnarBatches and concatenates them into a single ColumnarBatch.
 * The batches will be closed when this operation is done.
 */
object ConcatAndConsumeAll {
  /**
   * Build a single batch from the batches collected so far. If array is empty this will likely
   * blow up.
   * @param arrayOfBatches the batches to concat. This will be consumed and you do not need to
   *                       close any of the batches after this is called.
   * @param schema the schema of the output types.
   * @return a single batch with all of them concated together.
   */
  def buildNonEmptyBatch(arrayOfBatches: Array[ColumnarBatch],
      schema: StructType): ColumnarBatch = {
    if (arrayOfBatches.length == 1) {
      arrayOfBatches(0)
    } else {
      val tables = arrayOfBatches.map(GpuColumnVector.from)
      try {
        val combined = Table.concatenate(tables: _*)
        try {
          GpuColumnVector.from(combined, GpuColumnVector.extractTypes(schema))
        } finally {
          combined.close()
        }
      } finally {
        tables.foreach(_.close())
        arrayOfBatches.foreach(_.close())
      }
    }
  }

  /**
   * Verify that a single batch was returned from the iterator, or if it is empty return an empty
   * batch.
   * @param batches batches to be consumed.
   * @param format the format of the batches in case we need to return an empty batch.  Typically
   *               this is the output of your exec.
   * @return the single batch or an empty batch if needed.  Please be careful that your exec
   *         does not return empty batches as part of an RDD.
   */
  def getSingleBatchWithVerification(batches: Iterator[ColumnarBatch],
      format: Seq[Attribute]): ColumnarBatch = {
    import collection.JavaConverters._
    if (!batches.hasNext) {
      GpuColumnVector.emptyBatch(format.asJava)
    } else {
      val batch = batches.next()
      if (batches.hasNext) {
        batch.close()
        throw new IllegalStateException("Expected to only receive a single batch")
      }
      batch
    }
  }
}

object CoalesceGoal {
  def maxRequirement(a: CoalesceGoal, b: CoalesceGoal): CoalesceGoal = (a, b) match {
    case (RequireSingleBatch, _) => a
    case (_, RequireSingleBatch) => b
    case (_: BatchedByKey, _: TargetSize) => a
    case (_: TargetSize, _: BatchedByKey) => b
    case (a: BatchedByKey, b: BatchedByKey) =>
      if (satisfies(a, b)) {
        a // They are equal so it does not matter
      } else {
        // Nothing is the same so there is no guarantee
        BatchedByKey(Seq.empty)(Seq.empty)
      }
    case (TargetSize(aSize), TargetSize(bSize)) if aSize > bSize => a
    case _ => b
  }

  def minProvided(a: CoalesceGoal, b:CoalesceGoal): CoalesceGoal = (a, b) match {
    case (RequireSingleBatch, _) => b
    case (_, RequireSingleBatch) => a
    case (_: BatchedByKey, _: TargetSize) => b
    case (_: TargetSize, _: BatchedByKey) => a
    case (a: BatchedByKey, b: BatchedByKey) =>
      if (satisfies(a, b)) {
        a // They are equal so it does not matter
      } else {
        null
      }
    case (TargetSize(aSize), TargetSize(bSize)) if aSize < bSize => a
    case _ => b
  }

  def satisfies(found: CoalesceGoal, required: CoalesceGoal): Boolean = (found, required) match {
    case (RequireSingleBatch, _) => true
    case (_, RequireSingleBatch) => false
    case (_: BatchedByKey, _: TargetSize) => true
    case (_: TargetSize, _: BatchedByKey) => false
    case (BatchedByKey(aOrder), BatchedByKey(bOrder)) =>
      aOrder.length == bOrder.length &&
          aOrder.zip(bOrder).forall {
            case (a, b) => a.satisfies(b)
          }
    case (TargetSize(foundSize), TargetSize(requiredSize)) => foundSize >= requiredSize
    case _ => false // found is null so it is not satisfied
  }
}

/**
 * Provides a goal for batching of data.
 */
sealed abstract class CoalesceGoal extends GpuUnevaluable with ShimExpression {
  override def nullable: Boolean = false

  override def dataType: DataType = NullType

  override def children: Seq[Expression] = Seq.empty
}

sealed abstract class CoalesceSizeGoal extends CoalesceGoal {

  val targetSizeBytes: Long = Integer.MAX_VALUE
}

/**
 * A single batch is required as the input to a note in the SparkPlan. This means
 * all of the data for a given task is in a single batch. This should be avoided
 * as much as possible because it can result in running out of memory or run into
 * limitations of the batch size by both Spark and cudf.
 */
case object RequireSingleBatch extends CoalesceSizeGoal {

  override val targetSizeBytes: Long = Long.MaxValue

  /** Override toString to improve readability of Spark explain output */
  override def toString: String = "RequireSingleBatch"
}

/**
 * Produce a stream of batches that are at most the given size in bytes. The size
 * is estimated in some cases so it may go over a little, but it should generally be
 * very close to the target size. Generally you should not go over 2 GiB to avoid
 * limitations in cudf for nested type columns.
 * @param targetSizeBytes the size of each batch in bytes.
 */
case class TargetSize(override val targetSizeBytes: Long) extends CoalesceSizeGoal {
  require(targetSizeBytes <= Integer.MAX_VALUE,
    "Target cannot exceed 2GB without checks for cudf row count limit")
}

/**
 * Split the data into batches where a set of keys are all within a single batch. This is
 * generally used for things like a window operation or a sort based aggregation where you
 * want all of the keys for a given operation to be available so the GPU can produce a
 * correct answer. There is no limit on the target size so if there is a lot of data skew
 * for a key, the batch may still run into limits on set by Spark or cudf. It should be noted
 * that it is required that a node in the Spark plan that requires this should also require
 * an input ordering that satisfies this ordering as well.
 * @param gpuOrder the GPU keys that should be used for batching.
 * @param cpuOrder the CPU keys that should be used for batching.
 */
case class BatchedByKey(gpuOrder: Seq[SortOrder])(val cpuOrder: Seq[SortOrder])
    extends CoalesceGoal {
  require(gpuOrder.size == cpuOrder.size)

  override def otherCopyArgs: Seq[AnyRef] = cpuOrder :: Nil

  override def children: Seq[Expression] = gpuOrder
}

abstract class AbstractGpuCoalesceIterator(
    batches: Iterator[ColumnarBatch],
    goal: CoalesceSizeGoal,
    numInputRows: GpuMetric,
    numInputBatches: GpuMetric,
    numOutputRows: GpuMetric,
    numOutputBatches: GpuMetric,
    streamTime: GpuMetric,
    concatTime: GpuMetric,
    opTime: GpuMetric,
    opName: String) extends Iterator[ColumnarBatch] with Arm with Logging {

  private val iter = new CollectTimeIterator(s"$opName: collect", batches, streamTime)

  private var batchInitialized: Boolean = false

  /**
   * Return true if there is something saved on deck for later processing.
   */
  protected def hasOnDeck: Boolean

  /**
   * Save a batch for later processing.
   */
  protected def saveOnDeck(batch: ColumnarBatch): Unit

  /**
   * If there is anything saved on deck close it.
   */
  protected def clearOnDeck(): Unit

  /**
   * Remove whatever is on deck and return it.
   */
  protected def popOnDeck(): ColumnarBatch

  /** Optional row limit */
  var batchRowLimit: Int = 0

  // note that TaskContext.get() can return null during unit testing so we wrap it in an
  // option here
  Option(TaskContext.get())
      .foreach(_.addTaskCompletionListener[Unit](_ => clearOnDeck()))

  override def hasNext: Boolean = {
    while (!hasOnDeck && iter.hasNext) {
      closeOnExcept(iter.next()) { cb =>
        withResource(new MetricRange(opTime)) { _ =>
          val numRows = cb.numRows()
          numInputBatches += 1
          numInputRows += numRows
          if (numRows > 0) {
            saveOnDeck(cb)
          } else {
            cb.close()
          }
        }
      }
    }
    hasOnDeck
  }

  /**
   * Called first to initialize any state needed for a new batch to be created.
   */
  def initNewBatch(batch: ColumnarBatch): Unit

  /**
   * Called to add a new batch to the final output batch. The batch passed in will
   * not be closed.  If it needs to be closed it is the responsibility of the child class
   * to do it.
   *
   * @param batch the batch to add in.
   */
  def addBatchToConcat(batch: ColumnarBatch): Unit

  /**
   * Called after all of the batches have been added in.
   *
   * @return the concated batches on the GPU.
   */
  def concatAllAndPutOnGPU(): ColumnarBatch

  /**
   * Called to cleanup any state when a batch is done (even if there was a failure)
   */
  def cleanupConcatIsDone(): Unit

  /**
   * Gets the size in bytes of the data buffer for a given column
   */
  def getBatchDataSize(cb: ColumnarBatch): Long = {
    if (cb.numCols() > 0) {
      cb.column(0) match {
        case g: GpuColumnVectorFromBuffer =>
          g.getBuffer.getLength
        case _: GpuColumnVector =>
          (0 until cb.numCols()).map {
            i => cb.column(i).asInstanceOf[GpuColumnVector].getBase.getDeviceMemorySize
          }.sum
        case g: GpuCompressedColumnVector =>
          g.getTableBuffer.getLength
        case g =>
          throw new IllegalStateException(s"Unexpected column type: $g")
      }
    } else {
      0
    }
  }

  /**
   * Each call to next() will combine incoming batches up to the limit specified
   * by [[RapidsConf.GPU_BATCH_SIZE_BYTES]]. However, if any incoming batch is greater
   * than this size it will be passed through unmodified.
   *
   * If the coalesce goal is `RequireSingleBatch` then an exception will be thrown if there
   * is remaining data after the first batch is produced.
   *
   * @return The coalesced batch
   */
  override def next(): ColumnarBatch = withResource(new MetricRange(opTime)) { _ =>
    // reset batch state
    batchInitialized = false
    batchRowLimit = 0

    try {
      var numRows: Long = 0 // to avoid overflows
      var numBytes: Long = 0

      // check if there is a batch "on deck" from a previous call to next()
      if (hasOnDeck) {
        val batch = popOnDeck()
        numRows += batch.numRows()
        numBytes += getBatchDataSize(batch)
        addBatch(batch)
      }

      // there is a hard limit of 2^31 rows
      while (numRows < Int.MaxValue && !hasOnDeck && iter.hasNext) {
        closeOnExcept(iter.next()) { cb =>
          val nextRows = cb.numRows()
          numInputBatches += 1

          // filter out empty batches
          if (nextRows > 0) {
            numInputRows += nextRows
            val nextBytes = getBatchDataSize(cb)

            // calculate the new sizes based on this input batch being added to the current
            // output batch
            val wouldBeRows = numRows + nextRows
            val wouldBeBytes = numBytes + nextBytes

            if (wouldBeRows > Int.MaxValue) {
              if (goal == RequireSingleBatch) {
                throw new IllegalStateException("A single batch is required for this operation," +
                    s" but cuDF only supports ${Int.MaxValue} rows. At least $wouldBeRows" +
                    s" are in this partition. Please try increasing your partition count.")
              }
              saveOnDeck(cb)
            } else if (batchRowLimit > 0 && wouldBeRows > batchRowLimit) {
              saveOnDeck(cb)
            } else if (wouldBeBytes > goal.targetSizeBytes && numBytes > 0) {
              // There are no explicit checks for the concatenate result exceeding the cudf 2^31
              // row count limit for any column. We are relying on cudf's concatenate to throw
              // an exception if this occurs and limiting performance-oriented goals to under
              // 2GB data total to avoid hitting that error.
              saveOnDeck(cb)
            } else {
              addBatch(cb)
              numRows = wouldBeRows
              numBytes = wouldBeBytes
            }
          } else {
            cb.close()
          }
        }
      }

      val isLastBatch = !(hasOnDeck || iter.hasNext)

      // enforce single batch limit when appropriate
      if (goal == RequireSingleBatch && !isLastBatch) {
        throw new IllegalStateException("A single batch is required for this operation." +
            " Please try increasing your partition count.")
      }

      numOutputRows += numRows
      numOutputBatches += 1
      withResource(new NvtxWithMetrics(s"$opName concat", NvtxColor.CYAN, concatTime)) { _ =>
        val batch = concatAllAndPutOnGPU()
        if (isLastBatch) {
          GpuColumnVector.tagAsFinalBatch(batch)
        }
        batch
      }
    } finally {
      cleanupConcatIsDone()
    }
  }

  private def addBatch(batch: ColumnarBatch): Unit = {
    if (!batchInitialized) {
      initNewBatch(batch)
      batchInitialized = true
    }
    addBatchToConcat(batch)
  }
}

class GpuCoalesceIterator(iter: Iterator[ColumnarBatch],
    schema: StructType,
    goal: CoalesceSizeGoal,
    maxDecompressBatchMemory: Long,
    numInputRows: GpuMetric,
    numInputBatches: GpuMetric,
    numOutputRows: GpuMetric,
    numOutputBatches: GpuMetric,
    collectTime: GpuMetric,
    concatTime: GpuMetric,
    opTime: GpuMetric,
    peakDevMemory: GpuMetric,
    spillCallback: SpillCallback,
    opName: String)
  extends AbstractGpuCoalesceIterator(iter,
    goal,
    numInputRows,
    numInputBatches,
    numOutputRows,
    numOutputBatches,
    collectTime,
    concatTime,
    opTime,
    opName) with Arm {

  private val sparkTypes: Array[DataType] = GpuColumnVector.extractTypes(schema)
  private val batches: ArrayBuffer[SpillableColumnarBatch] = ArrayBuffer.empty
  private var maxDeviceMemory: Long = 0

  override def initNewBatch(batch: ColumnarBatch): Unit = {
    batches.safeClose()
    batches.clear()
  }

  override def addBatchToConcat(batch: ColumnarBatch): Unit =
    batches.append(SpillableColumnarBatch(batch, SpillPriorities.ACTIVE_BATCHING_PRIORITY,
      spillCallback))

  private[this] var codec: TableCompressionCodec = _

  private[this] def popAllDecompressed(): Array[ColumnarBatch] = {
    closeOnExcept(batches.map(_.getColumnarBatch())) { wip =>
      batches.safeClose()
      batches.clear()

      val compressedBatchIndices = wip.zipWithIndex.filter { pair =>
        GpuCompressedColumnVector.isBatchCompressed(pair._1)
      }.map(_._2)
      if (compressedBatchIndices.nonEmpty) {
        val compressedVecs = compressedBatchIndices.map { batchIndex =>
          wip(batchIndex).column(0).asInstanceOf[GpuCompressedColumnVector]
        }
        if (codec == null) {
          val descr = compressedVecs.head.getTableMeta.bufferMeta.codecBufferDescrs(0)
          codec = TableCompressionCodec.getCodec(descr.codec)
        }
        withResource(codec.createBatchDecompressor(maxDecompressBatchMemory,
            Cuda.DEFAULT_STREAM)) { decompressor =>
          compressedVecs.foreach { cv =>
            val buffer = cv.getTableBuffer
            val bufferMeta = cv.getTableMeta.bufferMeta
            // don't currently support switching codecs when partitioning
            buffer.incRefCount()
            decompressor.addBufferToDecompress(buffer, bufferMeta)
          }
          withResource(decompressor.finishAsync()) { outputBuffers =>
            outputBuffers.zipWithIndex.foreach { case (outputBuffer, outputIndex) =>
              val cv = compressedVecs(outputIndex)
              val batchIndex = compressedBatchIndices(outputIndex)
              val compressedBatch = wip(batchIndex)
              wip(batchIndex) =
                  MetaUtils.getBatchFromMeta(outputBuffer, cv.getTableMeta, sparkTypes)
              compressedBatch.close()
            }
          }
        }
      }
      wip.toArray
    }
  }

  override def concatAllAndPutOnGPU(): ColumnarBatch = {
    val ret = ConcatAndConsumeAll.buildNonEmptyBatch(popAllDecompressed(), schema)
    // sum of current batches and concatenating batches. Approximately sizeof(ret * 2).
    maxDeviceMemory = GpuColumnVector.getTotalDeviceMemoryUsed(ret) * 2
    ret
  }

  override def cleanupConcatIsDone(): Unit = {
    peakDevMemory.set(maxDeviceMemory)
    batches.clear()
  }

  private var onDeck: Option[SpillableColumnarBatch] = None

  override protected def hasOnDeck: Boolean = onDeck.isDefined

  override protected def saveOnDeck(batch: ColumnarBatch): Unit = {
    assert(onDeck.isEmpty)
    onDeck = Some(SpillableColumnarBatch(batch, SpillPriorities.ACTIVE_ON_DECK_PRIORITY,
      spillCallback))
  }

  override protected def clearOnDeck(): Unit = {
    onDeck.foreach(_.close())
    onDeck = None
  }

  override protected def popOnDeck(): ColumnarBatch = {
    val ret = onDeck.get.getColumnarBatch()
    clearOnDeck()
    ret
  }
}

case class GpuCoalesceBatches(child: SparkPlan, goal: CoalesceGoal)
  extends ShimUnaryExecNode with GpuExec {
  import GpuMetric._

  private[this] val maxDecompressBatchMemory =
    new RapidsConf(child.conf).shuffleCompressionMaxBatchMemory

  protected override val outputBatchesLevel: MetricsLevel = MODERATE_LEVEL
  override lazy val additionalMetrics: Map[String, GpuMetric] = Map(
    OP_TIME -> createNanoTimingMetric(MODERATE_LEVEL, DESCRIPTION_OP_TIME),
    NUM_INPUT_ROWS -> createMetric(DEBUG_LEVEL, DESCRIPTION_NUM_INPUT_ROWS),
    NUM_INPUT_BATCHES -> createMetric(DEBUG_LEVEL, DESCRIPTION_NUM_INPUT_BATCHES),
    CONCAT_TIME -> createNanoTimingMetric(DEBUG_LEVEL, DESCRIPTION_CONCAT_TIME),
    PEAK_DEVICE_MEMORY -> createSizeMetric(DEBUG_LEVEL, DESCRIPTION_PEAK_DEVICE_MEMORY)
  ) ++ spillMetrics

  override protected def doExecute(): RDD[InternalRow] = {
    throw new IllegalStateException("ROW BASED PROCESSING IS NOT SUPPORTED")
  }

  override def output: Seq[Attribute] = child.output

  override def outputPartitioning: Partitioning = child.outputPartitioning

  override def outputBatching: CoalesceGoal = goal

  override def requiredChildOrdering: Seq[Seq[SortOrder]] = goal match {
    case batchingGoal: BatchedByKey =>
      Seq(batchingGoal.cpuOrder)
    case _ =>
      super.requiredChildOrdering
  }

  override def outputOrdering: Seq[SortOrder] = goal match {
    case batchingGoal: BatchedByKey =>
      batchingGoal.cpuOrder
    case _ =>
      child.outputOrdering
  }

  override def doExecuteColumnar(): RDD[ColumnarBatch] = {
    val numInputRows = gpuLongMetric(NUM_INPUT_ROWS)
    val numInputBatches = gpuLongMetric(NUM_INPUT_BATCHES)
    val numOutputRows = gpuLongMetric(NUM_OUTPUT_ROWS)
    val numOutputBatches = gpuLongMetric(NUM_OUTPUT_BATCHES)
    val concatTime = gpuLongMetric(CONCAT_TIME)
    val opTime = gpuLongMetric(OP_TIME)
    val peakDevMemory = gpuLongMetric(PEAK_DEVICE_MEMORY)

    // cache in local vars to avoid serializing the plan
    val outputSchema = schema
    val decompressMemoryTarget = maxDecompressBatchMemory

    val batches = child.executeColumnar()
    if (outputSchema.isEmpty) {
      batches.mapPartitions { iter =>
        val numRows = iter.map(_.numRows).sum
        val combinedCb = new ColumnarBatch(Array.empty, numRows)
        Iterator.single(combinedCb)
      }
    } else {
      val callback = GpuMetric.makeSpillCallback(allMetrics)
      goal match {
        case sizeGoal: CoalesceSizeGoal =>
          batches.mapPartitions { iter =>
            new GpuCoalesceIterator(iter, outputSchema, sizeGoal, decompressMemoryTarget,
              numInputRows, numInputBatches, numOutputRows, numOutputBatches, NoopMetric,
              concatTime, opTime, peakDevMemory, callback, "GpuCoalesceBatches")
          }
        case batchingGoal: BatchedByKey =>
          val targetSize = RapidsConf.GPU_BATCH_SIZE_BYTES.get(conf)
<<<<<<< HEAD
          val f = GpuKeyBatchingIterator.makeFunc(batchingGoal.order, output.toArray, targetSize,
            numInputRows, numInputBatches, numOutputRows, numOutputBatches,
            concatTime, opTime, peakDevMemory, callback)
=======
          val f = GpuKeyBatchingIterator.makeFunc(batchingGoal.gpuOrder, output.toArray, targetSize,
            numInputRows, numInputBatches, numOutputRows, numOutputBatches, collectTime,
            concatTime, totalTime, peakDevMemory, callback)
>>>>>>> e8115439
          batches.mapPartitions { iter =>
            f(iter)
          }
      }
    }
  }
}<|MERGE_RESOLUTION|>--- conflicted
+++ resolved
@@ -595,15 +595,9 @@
           }
         case batchingGoal: BatchedByKey =>
           val targetSize = RapidsConf.GPU_BATCH_SIZE_BYTES.get(conf)
-<<<<<<< HEAD
-          val f = GpuKeyBatchingIterator.makeFunc(batchingGoal.order, output.toArray, targetSize,
+          val f = GpuKeyBatchingIterator.makeFunc(batchingGoal.gpuOrder, output.toArray, targetSize,
             numInputRows, numInputBatches, numOutputRows, numOutputBatches,
             concatTime, opTime, peakDevMemory, callback)
-=======
-          val f = GpuKeyBatchingIterator.makeFunc(batchingGoal.gpuOrder, output.toArray, targetSize,
-            numInputRows, numInputBatches, numOutputRows, numOutputBatches, collectTime,
-            concatTime, totalTime, peakDevMemory, callback)
->>>>>>> e8115439
           batches.mapPartitions { iter =>
             f(iter)
           }
