# Copyright (c) 2020, NVIDIA CORPORATION.
#
# Licensed under the Apache License, Version 2.0 (the "License");
# you may not use this file except in compliance with the License.
# You may obtain a copy of the License at
#
#     http://www.apache.org/licenses/LICENSE-2.0
#
# Unless required by applicable law or agreed to in writing, software
# distributed under the License is distributed on an "AS IS" BASIS,
# WITHOUT WARRANTIES OR CONDITIONS OF ANY KIND, either express or implied.
# See the License for the specific language governing permissions and
# limitations under the License.

<<<<<<< HEAD
import pytest

from pyspark.sql.pandas.utils import require_minimum_pyarrow_version, require_minimum_pandas_version
try:
    require_minimum_pandas_version()
except Exception as e:
    pytestmark = pytest.mark.skip(reason=str(e))

try:
    require_minimum_pyarrow_version()
except Exception as e:
    pytestmark = pytest.mark.skip(reason=str(e))

=======
>>>>>>> 8acf721c
import pandas as pd
import pytest
import time
from distutils.version import LooseVersion
from typing import Iterator
from pyspark.sql import Window
from pyspark.sql.functions import pandas_udf, PandasUDFType
from spark_init_internal import spark_version
from spark_session import with_cpu_session, with_gpu_session
from marks import allow_non_gpu, cudf_udf

pytestmark = pytest.mark.skipif(LooseVersion(spark_version()) >= LooseVersion('3.1.0'),
    reason="Pandas UDF on GPU tests don't support Spark 3.1.0+ yet")


_conf = {
        'spark.rapids.sql.exec.MapInPandasExec':'true',
        'spark.rapids.sql.exec.FlatMapGroupsInPandasExec': 'true',
        'spark.rapids.sql.exec.AggregateInPandasExec': 'true',
        'spark.rapids.sql.exec.FlatMapCoGroupsInPandasExec': 'true',
        'spark.rapids.sql.exec.WindowInPandasExec': 'true',
        'spark.rapids.sql.python.gpu.enabled': 'true'
        }


def _create_df(spark):
    elements = list(map(lambda i: (i, i/1.0), range(1, 5000)))
    return spark.createDataFrame(elements * 2, ("id", "v"))


# since this test requires to run different functions on CPU and GPU(need cudf),
# create its own assert function
def _assert_cpu_gpu(cpu_func, gpu_func, cpu_conf={}, gpu_conf={}, is_sort=False):
    print('### CPU RUN ###')
    cpu_start = time.time()
    cpu_ret = with_cpu_session(cpu_func, conf=cpu_conf)
    cpu_end = time.time()
    print('### GPU RUN ###')
    gpu_start = time.time()
    gpu_ret = with_gpu_session(gpu_func, conf=gpu_conf)
    gpu_end = time.time()
    print('### WRITE: GPU TOOK {} CPU TOOK {} ###'.format(
        gpu_end - gpu_start, cpu_end - cpu_start))
    if is_sort:
        assert cpu_ret.sort() == gpu_ret.sort()
    else:
        assert cpu_ret == gpu_ret


# ======= Test Scalar =======
@pandas_udf('int')
def _plus_one_cpu_func(v: pd.Series) -> pd.Series:
    return v + 1


@pandas_udf('int')
def _plus_one_gpu_func(v: pd.Series) -> pd.Series:
    import cudf
    gpu_series = cudf.Series(v)
    gpu_series = gpu_series + 1
    return gpu_series.to_pandas()


@cudf_udf
def test_with_column(enable_cudf_udf):
    def cpu_run(spark):
        df = _create_df(spark) 
        return df.withColumn("v1", _plus_one_cpu_func(df.v)).collect()

    def gpu_run(spark):
        df = _create_df(spark)
        return df.withColumn("v1", _plus_one_gpu_func(df.v)).collect()

    _assert_cpu_gpu(cpu_run, gpu_run, gpu_conf=_conf)


@cudf_udf
def test_sql(enable_cudf_udf):
    def cpu_run(spark):
        _ = spark.udf.register("add_one_cpu", _plus_one_cpu_func)
        _create_df(spark).createOrReplaceTempView("test_table_cpu")
        return spark.sql("SELECT add_one_cpu(id) FROM test_table_cpu").collect()

    def gpu_run(spark):
        _ = spark.udf.register("add_one_gpu", _plus_one_gpu_func)
        _create_df(spark).createOrReplaceTempView("test_table_gpu")
        return spark.sql("SELECT add_one_gpu(id) FROM test_table_gpu").collect()

    _assert_cpu_gpu(cpu_run, gpu_run, gpu_conf=_conf)


# ======= Test Scalar Iterator =======
@pandas_udf("long")
def _plus_one_cpu_iter_func(iterator: Iterator[pd.Series]) -> Iterator[pd.Series]:
    for s in iterator:
        yield s + 1


@pandas_udf("long")
def _plus_one_gpu_iter_func(iterator: Iterator[pd.Series]) -> Iterator[pd.Series]:
    import cudf
    for s in iterator:
        gpu_serises = cudf.Series(s)
        gpu_serises = gpu_serises + 1
        yield gpu_serises.to_pandas()


@cudf_udf
def test_select(enable_cudf_udf):
    def cpu_run(spark):
        df = _create_df(spark)
        return df.select(_plus_one_cpu_iter_func(df.v)).collect()

    def gpu_run(spark):
        df = _create_df(spark)
        return df.select(_plus_one_gpu_iter_func(df.v)).collect()
    
    _assert_cpu_gpu(cpu_run, gpu_run, gpu_conf=_conf)


# ======= Test Flat Map In Pandas =======
@allow_non_gpu('GpuMapInPandasExec','PythonUDF')
@cudf_udf
def test_map_in_pandas(enable_cudf_udf):
    def cpu_run(spark):
        def _filter_cpu_func(iterator):
            for pdf in iterator:
                yield pdf[pdf.id == 1]
        df = _create_df(spark)
        return df.mapInPandas(_filter_cpu_func, df.schema).collect()

    def gpu_run(spark):
        def _filter_gpu_func(iterator):
            import cudf
            for pdf in iterator:
                gdf = cudf.from_pandas(pdf)
                yield gdf[gdf.id == 1].to_pandas()
        df = _create_df(spark)
        return df.mapInPandas(_filter_gpu_func, df.schema).collect()
    
    _assert_cpu_gpu(cpu_run, gpu_run, gpu_conf=_conf)


# ======= Test Grouped Map In Pandas =======
# To solve: Invalid udf: the udf argument must be a pandas_udf of type GROUPED_MAP
# need to add udf type
@pandas_udf("id long, v double", PandasUDFType.GROUPED_MAP)
def _normalize_cpu_func(df):
    v = df.v
    return df.assign(v=(v - v.mean()) / v.std())


@pandas_udf("id long, v double", PandasUDFType.GROUPED_MAP)
def _normalize_gpu_func(df):
    import cudf
    gdf = cudf.from_pandas(df)
    v = gdf.v
    return gdf.assign(v=(v - v.mean()) / v.std()).to_pandas()


@allow_non_gpu('GpuFlatMapGroupsInPandasExec','PythonUDF')
@cudf_udf
def test_group_apply(enable_cudf_udf):
    def cpu_run(spark):
        df = _create_df(spark)
        return df.groupby("id").apply(_normalize_cpu_func).collect()

    def gpu_run(spark):
        df = _create_df(spark)
        return df.groupby("id").apply(_normalize_gpu_func).collect()

    _assert_cpu_gpu(cpu_run, gpu_run, gpu_conf=_conf, is_sort=True)


@allow_non_gpu('GpuFlatMapGroupsInPandasExec','PythonUDF')
@cudf_udf
def test_group_apply_in_pandas(enable_cudf_udf):
    def cpu_run(spark):
        def _normalize_cpu_in_pandas_func(df):
            v = df.v
            return df.assign(v=(v - v.mean()) / v.std())
        df = _create_df(spark)
        return df.groupby("id").applyInPandas(_normalize_cpu_in_pandas_func, df.schema).collect()

    def gpu_run(spark):
        def _normalize_gpu_in_pandas_func(df):
            import cudf
            gdf = cudf.from_pandas(df)
            v = gdf.v
            return gdf.assign(v=(v - v.mean()) / v.std()).to_pandas()
        df = _create_df(spark)
        return df.groupby("id").applyInPandas(_normalize_gpu_in_pandas_func, df.schema).collect()
    
    _assert_cpu_gpu(cpu_run, gpu_run, gpu_conf=_conf, is_sort=True)


# ======= Test Aggregate In Pandas =======
@pandas_udf("int")  
def _sum_cpu_func(v: pd.Series) -> int:
    return v.sum()


@pandas_udf("integer")  
def _sum_gpu_func(v: pd.Series) -> int:
    import cudf
    gpu_series = cudf.Series(v)
    return gpu_series.sum()


@allow_non_gpu('GpuAggregateInPandasExec','PythonUDF','Alias')
@cudf_udf
def test_group_agg(enable_cudf_udf):
    def cpu_run(spark):
        df = _create_df(spark)
        return df.groupby("id").agg(_sum_cpu_func(df.v)).collect()

    def gpu_run(spark):
        df = _create_df(spark)
        return df.groupby("id").agg(_sum_gpu_func(df.v)).collect()
    
    _assert_cpu_gpu(cpu_run, gpu_run, gpu_conf=_conf, is_sort=True)


@allow_non_gpu('GpuAggregateInPandasExec','PythonUDF','Alias')
@cudf_udf
def test_sql_group(enable_cudf_udf):
    def cpu_run(spark):
        _ = spark.udf.register("sum_cpu_udf", _sum_cpu_func)
        q = "SELECT sum_cpu_udf(v1) FROM VALUES (3, 0), (2, 0), (1, 1) tbl(v1, v2) GROUP BY v2"
        return spark.sql(q).collect()

    def gpu_run(spark):
        _ = spark.udf.register("sum_gpu_udf", _sum_gpu_func)
        q = "SELECT sum_gpu_udf(v1) FROM VALUES (3, 0), (2, 0), (1, 1) tbl(v1, v2) GROUP BY v2"
        return spark.sql(q).collect()

    _assert_cpu_gpu(cpu_run, gpu_run, gpu_conf=_conf, is_sort=True)


# ======= Test Window In Pandas =======
@allow_non_gpu('GpuWindowInPandasExec','PythonUDF','Alias','WindowExpression','WindowSpecDefinition',
               'SpecifiedWindowFrame','UnboundedPreceding$', 'UnboundedFollowing$')
@cudf_udf
def test_window(enable_cudf_udf):
    def cpu_run(spark):
        df = _create_df(spark)
        w = Window.partitionBy('id').rowsBetween(Window.unboundedPreceding, Window.unboundedFollowing)
        return df.withColumn('sum_v', _sum_cpu_func('v').over(w)).collect()

    def gpu_run(spark):
        df = _create_df(spark)
        w = Window.partitionBy('id').rowsBetween(Window.unboundedPreceding, Window.unboundedFollowing)
        return df.withColumn('sum_v', _sum_gpu_func('v').over(w)).collect()

    _assert_cpu_gpu(cpu_run, gpu_run, gpu_conf=_conf, is_sort=True)


# ======= Test CoGroup Map In Pandas =======
@allow_non_gpu('GpuFlatMapCoGroupsInPandasExec','PythonUDF')
@cudf_udf
def test_cogroup(enable_cudf_udf):
    def cpu_run(spark):
        def _cpu_join_func(l, r):
            return pd.merge(l, r, on="time")
        df1 = spark.createDataFrame(
                [(20000101, 1, 1.0), (20000101, 2, 2.0), (20000102, 1, 3.0), (20000102, 2, 4.0)],
                ("time", "id", "v1"))
        df2 = spark.createDataFrame(
                [(20000101, 1, "x"), (20000101, 2, "y")],
                ("time", "id", "v2"))
        return df1.groupby("id").cogroup(df2.groupby("id")).applyInPandas(_cpu_join_func,
            schema="time int, id_x int, id_y int, v1 double, v2 string").collect()

    def gpu_run(spark):
        def _gpu_join_func(l, r):
            import cudf
            gl = cudf.from_pandas(l)
            gr = cudf.from_pandas(r)
            return gl.merge(gr, on="time").to_pandas()
        df1 = spark.createDataFrame(
                [(20000101, 1, 1.0), (20000101, 2, 2.0), (20000102, 1, 3.0), (20000102, 2, 4.0)],
                ("time", "id", "v1"))
        df2 = spark.createDataFrame(
                [(20000101, 1, "x"), (20000101, 2, "y")],
                ("time", "id", "v2"))
        return df1.groupby("id").cogroup(df2.groupby("id")).applyInPandas(_gpu_join_func,
            schema="time int, id_x int, id_y int, v1 double, v2 string").collect()

    _assert_cpu_gpu(cpu_run, gpu_run, gpu_conf=_conf, is_sort=True)

<|MERGE_RESOLUTION|>--- conflicted
+++ resolved
@@ -12,7 +12,6 @@
 # See the License for the specific language governing permissions and
 # limitations under the License.
 
-<<<<<<< HEAD
 import pytest
 
 from pyspark.sql.pandas.utils import require_minimum_pyarrow_version, require_minimum_pandas_version
@@ -26,10 +25,7 @@
 except Exception as e:
     pytestmark = pytest.mark.skip(reason=str(e))
 
-=======
->>>>>>> 8acf721c
 import pandas as pd
-import pytest
 import time
 from distutils.version import LooseVersion
 from typing import Iterator
