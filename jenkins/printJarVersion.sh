--- conflicted
+++ resolved
@@ -22,13 +22,9 @@
     VERSION=$3
     SUFFIX=$4
     SERVER_ID=$5
-    
+
     # Collect snapshot dependency info only in Jenkins build
-<<<<<<< HEAD
     # In dev build, print 'SNAPSHOT' tag without time stamp, e.g.: cudf-0.20-SNAPSHOT.jar
-=======
-    # In dev build, print 'SNAPSHOT' tag without time stamp, e.g.: cudf-0.19.1.jar
->>>>>>> 9f738675
     if [[ "$VERSION" == *"-SNAPSHOT" && -n "$JENKINS_URL" ]]; then
         PREFIX=${VERSION%-SNAPSHOT}
         # List the latest SNAPSHOT jar file in the maven repo
