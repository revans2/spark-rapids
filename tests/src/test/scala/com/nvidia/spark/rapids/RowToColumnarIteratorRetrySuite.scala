--- conflicted
+++ resolved
@@ -39,14 +39,9 @@
     val rowIter: Iterator[InternalRow] = (1 to 10).map(InternalRow(_)).toIterator
     val row2ColIter = new RowToColumnarIterator(
       rowIter, schema, RequireSingleBatch, new GpuRowToColumnConverter(schema))
-<<<<<<< HEAD
-    RmmSpark.forceSplitAndRetryOOM(RmmSpark.getCurrentThreadId)
-    assertThrows[CpuSplitAndRetryOOM] {
-=======
     RmmSpark.forceSplitAndRetryOOM(RmmSpark.getCurrentThreadId, 1,
       RmmSpark.OomInjectionType.GPU.ordinal, 0)
     assertThrows[GpuSplitAndRetryOOM] {
->>>>>>> 04b687db
       row2ColIter.next()
     }
   }
